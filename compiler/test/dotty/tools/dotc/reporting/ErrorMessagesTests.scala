package dotty.tools
package dotc
package reporting

import core.Contexts.Context
import diagnostic.messages._
import dotty.tools.dotc.core.Types.WildcardType
import dotty.tools.dotc.parsing.Tokens
import org.junit.Assert._
import org.junit.{Ignore, Test}

class ErrorMessagesTests extends ErrorMessagesTest {
  // In the case where there are no errors, we can do "expectNoErrors" in the
  // `Report`
  @Test def noErrors =
    checkMessagesAfter("frontend")("""class Foo""")
    .expectNoErrors

  @Test def typeMismatch =
    checkMessagesAfter("frontend") {
      """
      |object Foo {
      |  def bar: String = 1
      |}
      """.stripMargin
    }
    .expect { (ictx, messages) =>
      implicit val ctx: Context = ictx
      val defn = ictx.definitions

      // Assert that we only got one error message
      assertMessageCount(1, messages)

      // Pattern match out the expected error
      val TypeMismatch(found, expected, _, _) :: Nil = messages

      // The type of the right hand side will actually be the constant 1,
      // therefore we check if it "derivesFrom"  `IntClass`
      assert(found.derivesFrom(defn.IntClass), s"found was: $found")

      // The expected type is `scala.String` which we dealias to
      // `java.lang.String` and compare with `=:=` to `defn.StringType` which
      // is a type reference to `java.lang.String`
      assert(expected.dealias =:= defn.StringType, s"expected was: $expected")
    }

  @Test def overridesNothing =
    checkMessagesAfter("refchecks") {
      """
        |object Foo {
        |  override def bar: Unit = {}
        |}
      """.stripMargin
    }
    .expect { (ictx, messages) =>
      implicit val ctx: Context = ictx
      val defn = ictx.definitions

      assertMessageCount(1, messages)
      val OverridesNothing(member) :: Nil = messages
      assertEquals("bar", member.name.show)
    }

  @Test def overridesNothingDifferentSignature =
    checkMessagesAfter("refchecks") {
      """
        |class Bar {
        |  def bar(s: String): Unit = {}
        |  def bar(s: Int): Unit = {}
        |  final def bar(s: Long): Unit = {}
        |}
        |object Foo extends Bar {
        |  override def bar: Unit = {}
        |}
      """.stripMargin
    }
    .expect { (ictx, messages) =>
      implicit val ctx: Context = ictx
      val defn = ictx.definitions

      assertMessageCount(1, messages)
      val OverridesNothingButNameExists(member, sameName) :: Nil = messages
      // check expected context data
      assertEquals("bar", member.name.show)
      assertEquals(3, sameName.size)
      assert(sameName.forall(_.symbol.name.show == "bar"),
        "at least one method had an unexpected name")
    }

  @Test def forwardReference =
    checkMessagesAfter("refchecks") {
      """
        |object Forward {
        |  def block = {
        |    a.toInt
        |    val b = 2
        |    val a = BigDecimal("4")
        |  }
        |}
      """.stripMargin
    }
      .expect { (ictx, messages) =>
        implicit val ctx: Context = ictx
        val defn = ictx.definitions

        assertMessageCount(1, messages)
        val ForwardReferenceExtendsOverDefinition(value, definition) :: Nil = messages
        assertEquals("value b", value.show)
        assertEquals("value a", definition.show)
      }

  @Test def unexpectedToken =
    checkMessagesAfter("frontend") {
      """
        |object Forward {
        |  def val = "ds"
        |}
      """.stripMargin
    }
    .expect { (ictx, messages) =>
      implicit val ctx: Context = ictx
      val defn = ictx.definitions

      assertMessageCount(1, messages)
      val ExpectedTokenButFound(expected, found) :: Nil = messages
      assertEquals(Tokens.IDENTIFIER, expected)
      assertEquals(Tokens.VAL, found)
    }

  @Test def expectedToken =
    checkMessagesAfter("frontend") {
      """
        |object Forward {
        |  def `val` = "ds"
        |}
      """.stripMargin
    }
    .expectNoErrors

  @Test def leftAndRightAssociative =
    checkMessagesAfter("frontend") {
      """
        |object Ops {
        |  case class I(j: Int) {
        |    def +-(i: Int) = i
        |    def +:(i: Int) = i
        |  }
        |  val v = I(1) +- I(4) +: I(4)
        |}
      """.stripMargin
    }
    .expect { (ictx, messages) =>
      implicit val ctx: Context = ictx
      val defn = ictx.definitions

      assertMessageCount(1, messages)
      val MixedLeftAndRightAssociativeOps(op1, op2, op2LeftAssoc) :: Nil = messages
      assertEquals("+-", op1.show)
      assertEquals("+:", op2.show)
      assertFalse(op2LeftAssoc)
    }

  @Test def cantInstantiateAbstract =
    checkMessagesAfter("refchecks") {
      """
        |object Scope {
        |  abstract class Concept
        |  new Concept()
        |}
      """.stripMargin
    }
    .expect { (ictx, messages) =>
      implicit val ctx: Context = ictx
      val defn = ictx.definitions

      assertMessageCount(1, messages)
      val CantInstantiateAbstractClassOrTrait(cls, isTrait) :: Nil = messages
      assertEquals("Concept", cls.name.show)
      assertFalse("expected class", isTrait)
    }

  @Test def cantInstantiateTrait =
    checkMessagesAfter("refchecks") {
      """
        |object Scope {
        |  trait Concept
        |  new Concept()
        |}
      """.stripMargin
    }
    .expect { (ictx, messages) =>
      implicit val ctx: Context = ictx
      val defn = ictx.definitions

      assertMessageCount(1, messages)
      val CantInstantiateAbstractClassOrTrait(cls, isTrait) :: Nil = messages
      assertEquals("Concept", cls.name.show)
      assertTrue("expected trait", isTrait)
    }

  @Test def constructorModifier =
    checkMessagesAfter("frontend") {
      """
        |class AnotherClass @deprecated ()
      """.stripMargin
    }
    .expect { (ictx, messages) =>
      implicit val ctx: Context = ictx
      val defn = ictx.definitions

      assertMessageCount(1, messages)
      val AnnotatedPrimaryConstructorRequiresModifierOrThis(cls) :: Nil = messages
      assertEquals("AnotherClass", cls.show)
    }

  @Test def overloadedMethodNeedsReturnType =
    checkMessagesAfter("frontend") {
      """
        |class Scope() {
        |  def foo(i: Int) = foo(i.toString)
        |  def foo(s: String) = s
        |}
      """.stripMargin
    }
    .expect { (ictx, messages) =>
      implicit val ctx: Context = ictx
      val defn = ictx.definitions

      assertMessageCount(1, messages)
      val OverloadedOrRecursiveMethodNeedsResultType(tree) :: Nil = messages
      assertEquals("foo", tree.show)
    }

  @Test def recursiveMethodNeedsReturnType =
    checkMessagesAfter("frontend") {
      """
        |class Scope() {
        |  def i = i + 5
        |}
      """.stripMargin
    }
    .expect { (ictx, messages) =>
      implicit val ctx: Context = ictx
      val defn = ictx.definitions

      assertMessageCount(1, messages)
      val OverloadedOrRecursiveMethodNeedsResultType(tree) :: Nil = messages
      assertEquals("i", tree.show)
    }

  @Test def recursiveValueNeedsReturnType =
    checkMessagesAfter("frontend") {
      """
        |class Scope() {
        |  lazy val i = i + 5
        |}
      """.stripMargin
    }
    .expect { (ictx, messages) =>
      implicit val ctx: Context = ictx
      val defn = ictx.definitions

      assertMessageCount(1, messages)
      val RecursiveValueNeedsResultType(tree) :: Nil = messages
      assertEquals("i", tree.show)
    }

  @Test def cyclicReferenceInvolving =
    checkMessagesAfter("frontend") {
      """
        |class A {
        |  val x: T = ???
        |  type T <: x.type // error: cyclic reference involving value x
        |}
      """.stripMargin
    }
    .expect { (ictx, messages) =>
      implicit val ctx: Context = ictx
      val defn = ictx.definitions

      assertMessageCount(1, messages)
      val CyclicReferenceInvolving(denot) :: Nil = messages
      assertEquals("value x", denot.show)
    }

  @Test def cyclicReferenceInvolvingImplicit =
    checkMessagesAfter("frontend") {
      """
        |object implicitDefs {
        |  def foo(implicit x: String) = 1
        |  def bar() = {
        |    implicit val x = foo
        |    x
        |  }
        |}
      """.stripMargin
    }
    .expect { (ictx, messages) =>
      implicit val ctx: Context = ictx
      val defn = ictx.definitions

      assertMessageCount(1, messages)
      val CyclicReferenceInvolvingImplicit(tree) :: Nil = messages
      assertEquals("x", tree.name.show)
    }

  @Test def superQualMustBeParent =
    checkMessagesAfter("frontend") {
      """
        |class A {
        |  def foo(): Unit = ()
        |}
        |
        |class B {
        |}
        |
        |class C extends A {
        |  super[B].foo
        |}
      """.stripMargin
    }
      .expect { (ictx, messages) =>
        implicit val ctx: Context = ictx
        val defn = ictx.definitions

        assertMessageCount(1, messages)
        val SuperQualMustBeParent(qual, cls) :: Nil = messages

        assertEquals("B", qual.show)
        assertEquals("class C", cls.show)
      }

  @Test def ambiguousImport =
    checkMessagesAfter("frontend") {
      """
        |object A {
        |  class ToBeImported
        |}
        |object B {
        |  class ToBeImported
        |}
        |class C {
        |  import A.ToBeImported
        |  import B.ToBeImported
        |
        |  val value: ToBeImported = ???
        |}
      """.stripMargin
    }
      .expect { (ictx, messages) =>
        implicit val ctx: Context = ictx
        val defn = ictx.definitions

        import typer.Typer.BindingPrec._

        assertMessageCount(1, messages)
        val AmbiguousImport(name, newPrec, prevPrec, prevCtx) :: Nil = messages
        assertEquals("ToBeImported", name.show)
        assertEquals(namedImport, newPrec)
        assertEquals(namedImport, prevPrec)
      }

<<<<<<< HEAD
  @Test def ambiugousOverloadWithWildcard =
    checkMessagesAfter("frontend") {
      """object Context {
        |  trait A {
        |    def foo(s: String): String
        |    def foo: String = foo("foo")
        |  }
        |  object B extends A {
        |    def foo(s: String): String = s
        |  }
        |  B.foo
        |}
      """.stripMargin
    }
    .expect { (ictx, messages) =>
      implicit val ctx: Context = ictx
      val defn = ictx.definitions

      assertMessageCount(1, messages)
      val AmbiguousOverload(tree, List(alt1, alt2), pt: WildcardType) :: Nil = messages
      assertEquals("method foo", alt1.show)
      assertEquals("(s: String)String", alt1.info.show)
      assertEquals("method foo", alt2.show)
    }

=======
  @Test def reassignmentToVal =
    checkMessagesAfter("frontend") {
      """
        |class Context {
        |  val value = 3
        |  value = 4
        |}
      """.stripMargin
    }
      .expect { (ictx, messages) =>
        implicit val ctx: Context = ictx
        assertMessageCount(1, messages)
        val ReassignmentToVal(name) :: Nil = messages
        assertEquals("value", name.show)
      }
>>>>>>> cfe7d708
}<|MERGE_RESOLUTION|>--- conflicted
+++ resolved
@@ -360,7 +360,6 @@
         assertEquals(namedImport, prevPrec)
       }
 
-<<<<<<< HEAD
   @Test def ambiugousOverloadWithWildcard =
     checkMessagesAfter("frontend") {
       """object Context {
@@ -386,7 +385,6 @@
       assertEquals("method foo", alt2.show)
     }
 
-=======
   @Test def reassignmentToVal =
     checkMessagesAfter("frontend") {
       """
@@ -396,11 +394,10 @@
         |}
       """.stripMargin
     }
-      .expect { (ictx, messages) =>
-        implicit val ctx: Context = ictx
-        assertMessageCount(1, messages)
-        val ReassignmentToVal(name) :: Nil = messages
-        assertEquals("value", name.show)
-      }
->>>>>>> cfe7d708
+    .expect { (ictx, messages) =>
+      implicit val ctx: Context = ictx
+      assertMessageCount(1, messages)
+      val ReassignmentToVal(name) :: Nil = messages
+      assertEquals("value", name.show)
+    }
 }